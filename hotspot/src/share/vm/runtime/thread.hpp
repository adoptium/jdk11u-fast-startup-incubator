--- conflicted
+++ resolved
@@ -1993,13 +1993,8 @@
 
   bool is_Code_cache_sweeper_thread() const { return true; }
 
-<<<<<<< HEAD
   // Prevent GC from unloading _scanned_compiled_method
-  void oops_do(OopClosure* f, CLDClosure* cld_f, CodeBlobClosure* cf);
-=======
-  // Prevent GC from unloading _scanned_nmethod
   void oops_do(OopClosure* f, CodeBlobClosure* cf);
->>>>>>> 06ae3a97
   void nmethods_do(CodeBlobClosure* cf);
 };
 
